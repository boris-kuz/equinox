--- conflicted
+++ resolved
@@ -1,6 +1,14 @@
 # Normalisation
 
 ::: equinox.nn.LayerNorm
+    selection:
+        members:
+            - __init__
+            - __call__
+
+---            
+
+::: equinox.nn.RMSNorm
     selection:
         members:
             - __init__
@@ -32,11 +40,7 @@
 
 ---
 
-<<<<<<< HEAD
 ::: equinox.nn.WeightNorm
-=======
-::: equinox.nn.RMSNorm
->>>>>>> c5fc44f4
     selection:
         members:
             - __init__
